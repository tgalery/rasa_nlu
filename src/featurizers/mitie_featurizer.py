from mitie import *
import urllib2
import os
import httplib
import multiprocessing
<<<<<<< HEAD
import progressbar
=======
import logging
>>>>>>> d1a79a8c


class MITIEFeaturizer(object):

    def __init__(self, fe_file):
        if not os.path.isfile(fe_file):
            self.download(fe_file)
            return  # need a cleaner solution for this
        self.feature_extractor = total_word_feature_extractor(fe_file)
        self.ndim = self.feature_extractor.num_dimensions

    def download_fe_file(self, fe_file):
<<<<<<< HEAD
        print("DOWNLOADING MITIE FILE")
        chunk_size = 5000000
=======
        logging.debug("DOWNLOADING MITIE FILE")
        chunk_size = 30000000
>>>>>>> d1a79a8c
        _fe_file = urllib2.urlopen("https://s3-eu-west-1.amazonaws.com/mitie/total_word_feature_extractor.dat")
        _file_meta = _fe_file.info()
        file_size = int(_file_meta.getheaders("Content-Length")[0])
        print "Downloading: %s (%s MB)" % (fe_file, file_size/1024/1024)
        widgets = ['Progress: ',
                   progressbar.Percentage(),
                   ' ',
                   progressbar.Bar(marker='#', left='[', right=']')]
        bar = progressbar.ProgressBar(maxval=file_size, widgets=widgets)
        bar.start()
        bytes_read = 0
        with open(fe_file, 'wb') as output:
            done = False
            while not done:
<<<<<<< HEAD
                data = _fe_file.read(chunk_size)
                if not data:
                    done = True
                    bar.finish()
                else:
                    output.write(data)
                    bytes_read += len(data)
                    bar.update(bytes_read)
        print("file written! {0}, {1}".format(fe_file, os.path.exists(fe_file)))
=======
                logging.debug("fetching more...")
                try:
                    data = _fe_file.read(chunk_size)
                except httplib.IncompleteRead, e:
                    data = e.partial
                    done = True
                output.write(data)
        logging.debug("file written! {0}, {1}".format(fe_file, os.path.exists(fe_file)))
>>>>>>> d1a79a8c

    def download(self, fe_file):
        download = multiprocessing.Process(target=self.download_fe_file, args=(fe_file,))
        download.start()

    def create_bow_vecs(self, sentences):
        import numpy as np
        X = np.zeros((len(sentences), self.ndim))

        for idx, sent in enumerate(sentences):
            tokens = tokenize(sent)
            vec = np.zeros(self.ndim)
            for token in tokens:
                vec += self.feature_extractor.get_feature_vector(token)
            X[idx, :] = vec / len(tokens)
        return X<|MERGE_RESOLUTION|>--- conflicted
+++ resolved
@@ -3,11 +3,8 @@
 import os
 import httplib
 import multiprocessing
-<<<<<<< HEAD
 import progressbar
-=======
 import logging
->>>>>>> d1a79a8c
 
 
 class MITIEFeaturizer(object):
@@ -20,13 +17,8 @@
         self.ndim = self.feature_extractor.num_dimensions
 
     def download_fe_file(self, fe_file):
-<<<<<<< HEAD
-        print("DOWNLOADING MITIE FILE")
-        chunk_size = 5000000
-=======
         logging.debug("DOWNLOADING MITIE FILE")
         chunk_size = 30000000
->>>>>>> d1a79a8c
         _fe_file = urllib2.urlopen("https://s3-eu-west-1.amazonaws.com/mitie/total_word_feature_extractor.dat")
         _file_meta = _fe_file.info()
         file_size = int(_file_meta.getheaders("Content-Length")[0])
@@ -41,7 +33,6 @@
         with open(fe_file, 'wb') as output:
             done = False
             while not done:
-<<<<<<< HEAD
                 data = _fe_file.read(chunk_size)
                 if not data:
                     done = True
@@ -50,17 +41,8 @@
                     output.write(data)
                     bytes_read += len(data)
                     bar.update(bytes_read)
-        print("file written! {0}, {1}".format(fe_file, os.path.exists(fe_file)))
-=======
-                logging.debug("fetching more...")
-                try:
-                    data = _fe_file.read(chunk_size)
-                except httplib.IncompleteRead, e:
-                    data = e.partial
-                    done = True
-                output.write(data)
         logging.debug("file written! {0}, {1}".format(fe_file, os.path.exists(fe_file)))
->>>>>>> d1a79a8c
+
 
     def download(self, fe_file):
         download = multiprocessing.Process(target=self.download_fe_file, args=(fe_file,))
