--- conflicted
+++ resolved
@@ -105,15 +105,8 @@
                                       tracker.latest_action_name):
             logger.debug("NLU confidence {} is lower "
                          "than NLU threshold {}. "
-<<<<<<< HEAD
-                         "Predicting fallback action: {}"
-                         "".format(nlu_confidence, self.nlu_threshold,
-                                   self.fallback_action_name))
+                         "".format(nlu_confidence, self.nlu_threshold))
             # we set this to 1.2 to make sure fallback overrides
-=======
-                         "".format(nlu_confidence, self.nlu_threshold))
-            # we set this to 1.1 to make sure fallback overrides
->>>>>>> 6c88a2ea
             # the memoization policy
             result = self.fallback_scores(domain)
 
