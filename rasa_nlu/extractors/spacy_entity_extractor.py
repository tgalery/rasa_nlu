from __future__ import absolute_import
from __future__ import division
from __future__ import unicode_literals, print_function

import typing
from typing import Any
from typing import Dict
from typing import List
from typing import Text

from rasa_nlu.extractors import EntityExtractor
from rasa_nlu.training_data import Message

if typing.TYPE_CHECKING:
    from spacy.tokens.doc import Doc


class SpacyEntityExtractor(EntityExtractor):
    name = "ner_spacy"

    provides = ["entities"]

    requires = ["spacy_nlp"]

    def process(self, message, **kwargs):
        # type: (Message, **Any) -> None

<<<<<<< HEAD
        extracted = self.extract_entities(message.get("spacy_doc"))
        self.append_entities(message, extracted)
=======
        # can't use the existing doc here (spacy_doc on the message)
        # because tokens are lower cased which is bad for NER
        spacy_nlp = kwargs.get("spacy_nlp", None)
        doc = spacy_nlp(message.text)
        extracted = self.add_extractor_name(self.extract_entities(doc))
        message.set("entities",
                    message.get("entities", []) + extracted,
                    add_to_output=True)
>>>>>>> 587092ec

    def extract_entities(self, doc):
        # type: (Doc) -> List[Dict[Text, Any]]

        entities = [
            {
                "entity": ent.label_,
                "value": ent.text,
                "start": ent.start_char,
                "end": ent.end_char
            }
            for ent in doc.ents]
        return entities<|MERGE_RESOLUTION|>--- conflicted
+++ resolved
@@ -25,19 +25,12 @@
     def process(self, message, **kwargs):
         # type: (Message, **Any) -> None
 
-<<<<<<< HEAD
-        extracted = self.extract_entities(message.get("spacy_doc"))
-        self.append_entities(message, extracted)
-=======
         # can't use the existing doc here (spacy_doc on the message)
         # because tokens are lower cased which is bad for NER
         spacy_nlp = kwargs.get("spacy_nlp", None)
         doc = spacy_nlp(message.text)
-        extracted = self.add_extractor_name(self.extract_entities(doc))
-        message.set("entities",
-                    message.get("entities", []) + extracted,
-                    add_to_output=True)
->>>>>>> 587092ec
+        extracted = self.extract_entities(doc)
+        self.append_entities(message, extracted)
 
     def extract_entities(self, doc):
         # type: (Doc) -> List[Dict[Text, Any]]
